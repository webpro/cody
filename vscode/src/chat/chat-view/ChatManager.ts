import * as vscode from 'vscode'

import { CustomCommandType } from '@sourcegraph/cody-shared/src/chat/prompts'
import { RecipeID } from '@sourcegraph/cody-shared/src/chat/recipes/recipe'
import { ChatEventSource } from '@sourcegraph/cody-shared/src/chat/transcript/messages'

import { View } from '../../../webviews/NavBar'
import { logDebug } from '../../log'
import { telemetryService } from '../../services/telemetry'
import { AuthStatus } from '../protocol'

import { ChatPanelProvider } from './ChatPanelProvider'
import { ChatPanelsManager } from './ChatPanelsManager'
import { SidebarChatOptions, SidebarChatProvider } from './SidebarChatProvider'

/**
 * Manages chat view providers and panels.
 */
export class ChatManager implements vscode.Disposable {
    // View in sidebar for auth flow and old chat sidebar view
    // We will always keep an instance of this around (even when not visible) to handle states when no panels are open
    public sidebarChat: SidebarChatProvider
    private chatPanelsManager: ChatPanelsManager | undefined = undefined

    private options: SidebarChatOptions
    private onConfigurationChange: vscode.Disposable

    protected disposables: vscode.Disposable[] = []

    constructor({ extensionUri, ...options }: SidebarChatOptions) {
        logDebug('ChatManager:constructor', 'init')
        this.options = { extensionUri, ...options }

        this.sidebarChat = new SidebarChatProvider(this.options)

        if (options.contextProvider.config.experimentalChatPanel) {
            this.createChatPanelsManger()
        }

        // Register Commands
        this.disposables.push(
            vscode.commands.registerCommand('cody.chat.history.export', async () => this.exportHistory()),
            vscode.commands.registerCommand('cody.chat.history.clear', async () => this.clearHistory()),
            vscode.commands.registerCommand('cody.chat.history.delete', async item => this.clearHistory(item)),
<<<<<<< HEAD
            vscode.commands.registerCommand('cody.chat.history.edit', async item => this.editChatHistory(item))
=======
            vscode.commands.registerCommand('cody.chat.panel.new', async () => this.createNewWebviewPanel()),
            vscode.commands.registerCommand('cody.chat.panel.restore', async (id, chat) => this.restorePanel(id, chat))
>>>>>>> 80c7ffc8
        )

        // Register config change listener
        this.onConfigurationChange = options.contextProvider.configurationChangeEvent.event(async () => {
            const isChatPanelEnabled = options.contextProvider.config.experimentalChatPanel
            // When chat.chatPanel is set to true, the sidebar chat view will never be shown
            await vscode.commands.executeCommand('setContext', 'cody.chatPanel', isChatPanelEnabled)
            if (isChatPanelEnabled) {
                this.createChatPanelsManger()
            } else {
                this.disposeChatPanelsManager()
            }
        })
    }

    private async getChatProvider(): Promise<SidebarChatProvider | ChatPanelProvider> {
        if (!this.chatPanelsManager) {
            return this.sidebarChat
        }

        const provider = await this.chatPanelsManager.getChatPanel()
        return provider
    }

    public async syncAuthStatus(authStatus: AuthStatus): Promise<void> {
        if (!this.chatPanelsManager) {
            return
        }

        await this.chatPanelsManager?.syncAuthStatus(authStatus)
    }

    public async setWebviewView(view: View): Promise<void> {
        const chatProvider = await this.getChatProvider()
        await chatProvider?.setWebviewView(view)
    }

    /**
     * Executes a recipe in the chat view.
     */
    public async executeRecipe(
        recipeId: RecipeID,
        humanChatInput: string,
        openChatView = true,
        source?: ChatEventSource
    ): Promise<void> {
        logDebug('ChatManager:executeRecipe:called', recipeId)
        if (!this.chatPanelsManager) {
            if (openChatView) {
                await this.sidebarChat.setWebviewView('chat')
            }
            await this.sidebarChat.executeRecipe(recipeId, humanChatInput, source)
            return
        }

        if (!vscode.window.visibleTextEditors.length) {
            void vscode.window.showErrorMessage('Please open a file before running a command.')
            return
        }

        // If chat view is not needed, run the recipe via sidebar chat without creating a new panel
        const isDefaultEditCommands = ['/doc', '/edit'].includes(humanChatInput)
        if (!openChatView || isDefaultEditCommands) {
            await this.sidebarChat.executeRecipe(recipeId, humanChatInput, source)
            return
        }

        // Else, open a new chanel panel and run the command in the new panel
        const chatProvider = await this.getChatProvider()
        if (!openChatView || !this.chatPanelsManager) {
            await this.sidebarChat.executeRecipe(recipeId, humanChatInput, source)
            return
        }

        await chatProvider.executeRecipe(recipeId, humanChatInput, source)
    }

    public async executeCustomCommand(title: string, type?: CustomCommandType): Promise<void> {
        logDebug('ChatManager:executeCustomCommand:called', title)
        const customPromptActions = ['add', 'get', 'menu']
        if (!customPromptActions.includes(title)) {
            await this.executeRecipe('custom-prompt', title, true)
            return
        }

        const chatProvider = await this.getChatProvider()
        await chatProvider.executeCustomCommand(title, type)
    }

    public async editChatHistory(treeItem?: vscode.TreeItem): Promise<void> {
        const chatID = treeItem?.id
        if (chatID) {
            await this.chatPanelsManager?.editChatHistory(chatID)
        }
    }

    public async clearHistory(treeItem?: vscode.TreeItem): Promise<void> {
        if (!this.chatPanelsManager) {
            await this.sidebarChat.clearHistory()
            return
        }

        const chatID = treeItem?.id
        if (chatID) {
            await this.sidebarChat.clearChatHistory(chatID)
            await this.chatPanelsManager?.clearHistory(chatID)
            return
        }

        if (!treeItem) {
            logDebug('ChatManager:clearHistory', 'userConfirmation')
            // Show warning to users and get confirmation if they want to clear all history
            const userConfirmation = await vscode.window.showWarningMessage(
                'Are you sure you want to delete all of your chats?',
                { modal: true },
                'Delete All Chats'
            )

            if (!userConfirmation) {
                return
            }

            await this.sidebarChat.clearHistory()
            await this.chatPanelsManager?.clearHistory()
        }
    }

    /**
     * Clears the current chat session and restarts it, creating a new chat ID.
     */
    public async clearAndRestartSession(): Promise<void> {
        if (!this.chatPanelsManager) {
            return this.sidebarChat.clearAndRestartSession()
        }

        await this.chatPanelsManager.clearAndRestartSession()
    }

    public async restoreSession(chatID: string): Promise<void> {
        const chatProvider = await this.getChatProvider()
        await chatProvider.restoreSession(chatID)
    }

    /**
     * Export chat history to file system
     */
    public async exportHistory(): Promise<void> {
        // Use sidebar chat view for non-chat-session specfic actions
        await this.sidebarChat.exportHistory()
    }

    public async simplifiedOnboardingReloadEmbeddingsState(): Promise<void> {
        await this.sidebarChat.simplifiedOnboardingReloadEmbeddingsState()
    }

    private createChatPanelsManger(): void {
        if (!this.chatPanelsManager) {
            this.chatPanelsManager = new ChatPanelsManager(this.options)
            telemetryService.log('CodyVSCodeExtension:chatPanelsManger:activated', undefined, { hasV2Event: true })
        }
    }

    /**
     * Creates a new webview panel for chat.
     */
    public async createWebviewPanel(chatID?: string, chatQuestion?: string): Promise<ChatPanelProvider | undefined> {
        if (!this.chatPanelsManager) {
            return undefined
        }
        return this.chatPanelsManager.createWebviewPanel(chatID, chatQuestion)
    }

    private lastDisplayedNotice = ''
    public triggerNotice(notice: { key: string }): void {
        // we don't want to trigger the same notice twice to different views
        if (this.lastDisplayedNotice === notice.key) {
            return
        }

        this.lastDisplayedNotice = notice.key
        this.getChatProvider()
            .then(provider => provider.triggerNotice(notice))
            .catch(error => console.error(error))
    }

    private disposeChatPanelsManager(): void {
        this.options.contextProvider.webview = this.sidebarChat.webview
        this.options.authProvider.webview = this.sidebarChat.webview
        this.chatPanelsManager?.dispose()
        this.chatPanelsManager = undefined
    }

    // For registering the commands for chat panels in advance
    private async createNewWebviewPanel(): Promise<void> {
        if (this.chatPanelsManager) {
            await this.chatPanelsManager?.createWebviewPanel()
        }
    }

    private async restorePanel(chatID: string, chatQuestion?: string): Promise<void> {
        if (this.chatPanelsManager) {
            await this.chatPanelsManager?.restorePanel(chatID, chatQuestion)
        }
    }

    public dispose(): void {
        this.disposeChatPanelsManager()
        this.onConfigurationChange.dispose()
        this.disposables.forEach(d => d.dispose())
    }
}

/**
 * Set HTML for webview (panel) & webview view (sidebar)
 */
export async function addWebviewViewHTML(
    extensionUri: vscode.Uri,
    view: vscode.WebviewView | vscode.WebviewPanel
): Promise<void> {
    const webviewPath = vscode.Uri.joinPath(extensionUri, 'dist', 'webviews')
    // Create Webview using vscode/index.html
    const root = vscode.Uri.joinPath(webviewPath, 'index.html')
    const bytes = await vscode.workspace.fs.readFile(root)
    const decoded = new TextDecoder('utf-8').decode(bytes)
    const resources = view.webview.asWebviewUri(webviewPath)

    // This replace variables from the vscode/dist/index.html with webview info
    // 1. Update URIs to load styles and scripts into webview (eg. path that starts with ./)
    // 2. Update URIs for content security policy to only allow specific scripts to be run
    view.webview.html = decoded
        .replaceAll('./', `${resources.toString()}/`)
        .replaceAll('{cspSource}', view.webview.cspSource)
}<|MERGE_RESOLUTION|>--- conflicted
+++ resolved
@@ -42,12 +42,9 @@
             vscode.commands.registerCommand('cody.chat.history.export', async () => this.exportHistory()),
             vscode.commands.registerCommand('cody.chat.history.clear', async () => this.clearHistory()),
             vscode.commands.registerCommand('cody.chat.history.delete', async item => this.clearHistory(item)),
-<<<<<<< HEAD
-            vscode.commands.registerCommand('cody.chat.history.edit', async item => this.editChatHistory(item))
-=======
+            vscode.commands.registerCommand('cody.chat.history.edit', async item => this.editChatHistory(item)),
             vscode.commands.registerCommand('cody.chat.panel.new', async () => this.createNewWebviewPanel()),
             vscode.commands.registerCommand('cody.chat.panel.restore', async (id, chat) => this.restorePanel(id, chat))
->>>>>>> 80c7ffc8
         )
 
         // Register config change listener
