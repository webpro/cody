--- conflicted
+++ resolved
@@ -324,17 +324,11 @@
 
         visibleEditor?.revealRange(task.selectionRange)
 
-<<<<<<< HEAD
-        const editOk = task.insertMode
-            ? await this.insertEdit(edit, document, task)
-            : await this.replaceEdit(edit, diff, task)
-=======
         // We will format this code once applied, so we avoid placing an undo stop after this edit to avoid cluttering the undo stack.
         const applyEditOptions = { undoStopBefore: true, undoStopAfter: false }
         const editOk = task.insertMode
-            ? await this.insertEdit(editor, task, applyEditOptions)
-            : await this.replaceEdit(editor, diff, applyEditOptions)
->>>>>>> f7ce4d26
+            ? await this.insertEdit(edit, document, task, applyEditOptions)
+            : await this.replaceEdit(edit, diff, task, applyEditOptions)
 
         if (!editOk) {
             telemetryService.log('CodyVSCodeExtension:fixup:apply:failed')
@@ -349,8 +343,8 @@
             const source = task.source
             telemetryService.log('CodyVSCodeExtension:fixup:applied', { ...codeCount, source })
 
-            // format the selected area after applying edits
-            const editedRange = new vscode.Range(
+            // TODO: Can we improve how we calculate the edited range?
+            task.editedRange = new vscode.Range(
                 new vscode.Position(task.selectionRange.start.line, 0),
                 new vscode.Position(
                     task.selectionRange.start.line + codeCount.lineCount,
@@ -358,24 +352,10 @@
                 )
             )
 
-            const formattingChanges = (
-                await vscode.commands.executeCommand<vscode.TextEdit[]>(
-                    'vscode.executeFormatDocumentProvider',
-                    editor.document.uri,
-                    {}
-                )
-            ).filter(change => editedRange.contains(change.range))
-
-            await editor.edit(
-                editBuilder => {
-                    for (const change of formattingChanges) {
-                        editBuilder.replace(change.range, change.newText)
-                    }
-                },
-                // Add the missing undo stop after this change.
-                // Now when the user hits 'undo', the entire format and edit will be undone at once.
-                { undoStopBefore: false, undoStopAfter: true }
-            )
+            // Add the missing undo stop after this change.
+            // Now when the user hits 'undo', the entire format and edit will be undone at once
+            const formatEditOptions = { undoStopBefore: false, undoStopAfter: true }
+            await this.formatEdit(edit, document, task, formatEditOptions)
         }
 
         // TODO: See if we can discard a FixupFile now.
@@ -390,6 +370,7 @@
                 `Edit applied to ${task.fixupFile.fileName}`,
                 showChangesButton
             )
+            // TODO: remove notification
             if (result === showChangesButton) {
                 const editor = await vscode.window.showTextDocument(task.fixupFile.uri)
                 editor.revealRange(task.selectionRange)
@@ -399,15 +380,10 @@
 
     // Replace edit returned by Cody at task selection range
     private async replaceEdit(
-<<<<<<< HEAD
         edit: vscode.TextEditor['edit'] | vscode.WorkspaceEdit,
         diff: Diff,
-        task: FixupTask
-=======
-        editor: vscode.TextEditor,
-        diff: Diff,
+        task: FixupTask,
         options?: { undoStopBefore: boolean; undoStopAfter: boolean }
->>>>>>> f7ce4d26
     ): Promise<boolean> {
         logDebug('FixupController:edit', 'replacing ')
 
@@ -435,25 +411,15 @@
                     diffEdit.text
                 )
             }
-<<<<<<< HEAD
-        })
-=======
         }, options)
-        return editOk
->>>>>>> f7ce4d26
     }
 
     // Insert edit returned by Cody at task selection range
     private async insertEdit(
-<<<<<<< HEAD
         edit: vscode.TextEditor['edit'] | vscode.WorkspaceEdit,
         document: vscode.TextDocument,
-        task: FixupTask
-=======
-        editor: vscode.TextEditor,
         task: FixupTask,
         options?: { undoStopBefore: boolean; undoStopAfter: boolean }
->>>>>>> f7ce4d26
     ): Promise<boolean> {
         logDebug('FixupController:edit', 'inserting')
         const text = task.replacement
@@ -477,12 +443,47 @@
 
         return edit(editBuilder => {
             editBuilder.insert(range.start, replacementText)
-<<<<<<< HEAD
-        })
-=======
         }, options)
-        return editOk
->>>>>>> f7ce4d26
+    }
+
+    private async formatEdit(
+        edit: vscode.TextEditor['edit'] | vscode.WorkspaceEdit,
+        document: vscode.TextDocument,
+        task: FixupTask,
+        options?: { undoStopBefore: boolean; undoStopAfter: boolean }
+    ): Promise<boolean> {
+        const rangeToFormat = task.editedRange
+
+        if (!rangeToFormat) {
+            return true
+        }
+
+        const formattingChanges = (
+            await vscode.commands.executeCommand<vscode.TextEdit[]>(
+                'vscode.executeFormatDocumentProvider',
+                document.uri,
+                {}
+            )
+        ).filter(change => rangeToFormat.contains(change.range))
+
+        if (formattingChanges.length === 0) {
+            return true
+        }
+
+        logDebug('FixupController:edit', 'formatting')
+
+        if (edit instanceof vscode.WorkspaceEdit) {
+            for (const change of formattingChanges) {
+                edit.replace(task.fixupFile.uri, change.range, change.newText)
+            }
+            return vscode.workspace.applyEdit(edit)
+        }
+
+        return edit(editBuilder => {
+            for (const change of formattingChanges) {
+                editBuilder.replace(change.range, change.newText)
+            }
+        }, options)
     }
 
     // Accepting fixups from tree item click
