--- conflicted
+++ resolved
@@ -215,11 +215,7 @@
         }
 
         const task = args.instruction?.replace('/edit', '').trim()
-<<<<<<< HEAD
-            ? fixup.createTask(document, args.instruction, range, args.insertMode)
-=======
-            ? fixup.createTask(document.uri, args.instruction, range, args.auto, args.insertMode, source)
->>>>>>> a585e6b7
+            ? fixup.createTask(document, args.instruction, range, args.insertMode, source)
             : await fixup.promptUserForTask()
         if (!task) {
             return
